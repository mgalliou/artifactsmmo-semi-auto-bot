--- conflicted
+++ resolved
@@ -28,81 +28,6 @@
 pub mod skill;
 pub mod tasks;
 
-<<<<<<< HEAD
-pub const MAX_LEVEL: i32 = 40;
-
-trait ItemSchemaExt {
-    fn name(&self) -> String;
-    fn r#type(&self) -> Type;
-    fn is_of_type(&self, r#type: Type) -> bool;
-    fn is_crafted_with(&self, item: &str) -> bool;
-    fn is_crafted_from_task(&self) -> bool;
-    fn mats(&self) -> Vec<SimpleItemSchema>;
-    fn craft_schema(&self) -> Option<CraftSchema>;
-    fn skill_to_craft(&self) -> Option<Skill>;
-    fn effects(&self) -> Vec<&ItemEffectSchema>;
-    fn attack_damage(&self, r#type: DamageType) -> i32;
-    fn attack_damage_against(&self, monster: &MonsterSchema) -> f32;
-    fn damage_increase(&self, r#type: DamageType) -> i32;
-    fn resistance(&self, r#type: DamageType) -> i32;
-    fn health(&self) -> i32;
-    fn haste(&self) -> i32;
-    fn skill_cooldown_reduction(&self, skijll: Skill) -> i32;
-    fn heal(&self) -> i32;
-    fn restore(&self) -> i32;
-    fn inventory_space(&self) -> i32;
-    fn is_consumable(&self, level: i32) -> bool;
-    fn is_health_potion(&self) -> bool;
-    fn is_health_boost_potion(&self) -> bool;
-    fn damage_increase_against_with(&self, monster: &MonsterSchema, weapon: &ItemSchema) -> f32;
-    fn damage_reduction_against(&self, monster: &MonsterSchema) -> f32;
-}
-
-trait MapSchemaExt {
-    fn content(&self) -> Option<MapContentSchema>;
-    fn content_is(&self, code: &str) -> bool;
-    fn pretty(&self) -> String;
-}
-
-trait ResourceSchemaExt {
-    fn drop_rate(&self, item: &str) -> Option<i32>;
-}
-
-trait MonsterSchemaExt {
-    fn resistance(&self, r#type: DamageType) -> i32;
-    fn attack_damage(&self, r#type: DamageType) -> i32;
-    fn drop_rate(&self, item: &str) -> Option<i32>;
-}
-
-pub trait EventSchemaExt {
-    fn content_code(&self) -> &String;
-    fn to_string(&self) -> String;
-}
-
-pub trait ResponseSchema: Downcast {
-    fn character(&self) -> &CharacterSchema;
-    fn pretty(&self) -> String;
-}
-impl_downcast!(ResponseSchema);
-
-trait FightSchemaExt {
-    fn amount_of(&self, item: &str) -> i32;
-}
-
-trait SkillSchemaExt {
-    fn amount_of(&self, item: &str) -> i32;
-}
-
-trait SkillInfoSchemaExt {
-    fn amount_of(&self, item: &str) -> i32;
-}
-
-trait RewardsSchemaExt {
-    fn amount_of(&self, item: &str) -> i32;
-}
-
-=======
->>>>>>> 6d9a12bd
 #[derive(Clone, Default, Debug, PartialEq, Serialize, Deserialize)]
 pub struct ApiErrorResponseSchema {
     error: ApiErrorSchema,
